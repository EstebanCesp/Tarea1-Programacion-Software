--- conflicted
+++ resolved
@@ -31,93 +31,4 @@
     )
 
     def __repr__(self):
-<<<<<<< HEAD
-        return f"<Usuario(id_usuario={self.id_usuario}, nombre='{self.nombre}', email='{self.email}')>"
-        """Representación en string del objeto Usuario"""
-        return f"<Usuario(id={self.id}, nombre='{self.nombre}', email='{self.email}')>"
-    
-    def to_dict(self):
-        """Convierte el objeto a un diccionario"""
-        return {
-            'id': self.id,
-            'nombre': self.nombre,
-            'email': self.email,
-            'telefono': self.telefono,
-            'activo': self.activo,
-            'fecha_registro': self.fecha_registro.isoformat() if self.fecha_registro else None,
-            'fecha_actualizacion': self.fecha_actualizacion.isoformat() if self.fecha_actualizacion else None
-        }
-
-# Esquemas de Pydantic para validación y serialización
-
-class UsuarioBase(BaseModel):
-    """Esquema base para Usuario"""
-    nombre: str = Field(..., min_length=2, max_length=100, description="Nombre completo del usuario")
-    email: EmailStr = Field(..., description="Correo electrónico del usuario")
-    telefono: Optional[str] = Field(None, max_length=20, description="Número de teléfono")
-    activo: bool = Field(True, description="Estado del usuario")
-    
-    @validator('nombre')   
-    def validar_nombre(cls, v):
-        if not v.strip():
-            raise ValueError('El nombre no puede estar vacío')
-        return v.strip().title()
-    
-    @validator('telefono')
-    def validar_telefono(cls, v):
-        if v is not None:
-            # Remover caracteres no numéricos excepto + al inicio
-            v = v.strip()
-            if v and not v.replace('+', '').replace('-', '').replace(' ', '').replace('(', '').replace(')', '').isdigit():
-                raise ValueError('Formato de teléfono inválido')
-        return v
-
-class UsuarioCreate(UsuarioBase):
-    """Esquema para crear un nuevo usuario"""
-    pass
-
-class UsuarioUpdate(BaseModel):
-    """Esquema para actualizar un usuario existente"""
-    nombre: Optional[str] = Field(None, min_length=2, max_length=100)
-    email: Optional[EmailStr] = None
-    telefono: Optional[str] = Field(None, max_length=20)
-    activo: Optional[bool] = None
-    
-    @validator('nombre')
-    def validar_nombre(cls, v):
-        if v is not None and not v.strip():
-            raise ValueError('El nombre no puede estar vacío')
-        return v.strip().title() if v else v
-    
-    @validator('telefono')
-    def validar_telefono(cls, v):
-        if v is not None:
-            v = v.strip()
-            if v and not v.replace('+', '').replace('-', '').replace(' ', '').replace('(', '').replace(')', '').isdigit():
-                raise ValueError('Formato de teléfono inválido')
-        return v
-
-class UsuarioResponse(UsuarioBase):
-    """Esquema para respuesta de usuario"""
-    id: int
-    fecha_registro: datetime
-    fecha_actualizacion: Optional[datetime] = None
-    
-    class Config:
-        from_attributes = True
-        json_encoders = {
-            datetime: lambda v: v.isoformat()
-        }
-
-class UsuarioListResponse(BaseModel):
-    """Esquema para lista de usuarios"""
-    usuarios: List[UsuarioResponse]
-    total: int
-    pagina: int
-    por_pagina: int
-    
-    class Config:
-        from_attributes = True
-=======
-        return f"<Usuario(id={self.id}, nombre='{self.nombre}', email='{self.email}')>"
->>>>>>> 82380bda
+        return f"<Usuario(id={self.id}, nombre='{self.nombre}', email='{self.email}')>"